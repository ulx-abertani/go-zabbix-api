--- conflicted
+++ resolved
@@ -38,15 +38,9 @@
 	Name       string        `json:"name"`
 	Status     StatusType    `json:"status,string"`
 	UserMacros Macros        `json:"macros,omitempty"`
-<<<<<<< HEAD
-	// for empty inventory Zabbix returns empty array
-	// otherwise returns object
-	Inventory json.RawMessage `json:"inventory,omitempty"`
-=======
 
 	RawInventory json.RawMessage `json:"inventory,omitempty"`
 	Inventory    *Inventory      `json:"-"`
->>>>>>> 7fe0cc81
 
 	// Fields below used only when creating hosts
 	GroupIds         HostGroupIDs   `json:"groups,omitempty"`
